--- conflicted
+++ resolved
@@ -107,10 +107,7 @@
 static const int num1 = 50;  // additional tests for some functions
 static const int num2 = 5;   // number of tests for slow functions
 
-<<<<<<< HEAD
-static bool test_lshift1(RAND *rng);
 static bool test_lshift(RAND *rng, BN_CTX *ctx, ScopedBIGNUM a);
-static bool test_rshift1(RAND *rng);
 static bool test_rshift(RAND *rng, BN_CTX *ctx);
 static bool test_sqr(RAND *rng, BN_CTX *ctx);
 static bool test_mul(RAND *rng);
@@ -123,23 +120,6 @@
 static bool test_mod_exp_mont(RAND *rng, BN_CTX *ctx);
 static bool test_mod_exp_mont_consttime(RAND *rng, BN_CTX *ctx);
 static bool test_exp(RAND *rng, BN_CTX *ctx);
-=======
-static bool test_lshift(FILE *fp, BN_CTX *ctx, ScopedBIGNUM a);
-static bool test_rshift(FILE *fp, BN_CTX *ctx);
-static bool test_sqr(FILE *fp, BN_CTX *ctx);
-static bool test_mul(FILE *fp);
-static bool test_div(FILE *fp, BN_CTX *ctx);
-static int rand_neg();
-
-static bool test_div_word(FILE *fp);
-static bool test_mont(FILE *fp, BN_CTX *ctx);
-static bool test_mod(FILE *fp, BN_CTX *ctx);
-static bool test_mod_mul(FILE *fp, BN_CTX *ctx);
-static bool test_mod_exp(FILE *fp, BN_CTX *ctx);
-static bool test_mod_exp_mont_consttime(FILE *fp, BN_CTX *ctx);
-static bool test_exp(FILE *fp, BN_CTX *ctx);
-static bool test_mod_sqrt(FILE *fp, BN_CTX *ctx);
->>>>>>> 3058103d
 static bool test_exp_mod_zero(void);
 static bool test_mod_exp_mont5(RAND *rng, BN_CTX *ctx);
 static bool test_bn2bin_padded(RAND *rng);
@@ -159,112 +139,13 @@
     return 1;
   }
 
-<<<<<<< HEAD
-=======
-  puts_fp(bc_file.get(), "/* This script, when run through the UNIX bc utility, "
-                         "should produce a sequence of zeros. */\n");
-  puts_fp(bc_file.get(), "/* tr a-f A-F < bn_test.out | sed s/BAsE/base/ | bc "
-                         "| grep -v 0 */\n");
-  puts_fp(bc_file.get(), "obase=16\nibase=16\n");
-
-  message(bc_file.get(), "BN_lshift (fixed)");
->>>>>>> 3058103d
   ScopedBIGNUM sample(BN_bin2bn(kSample, sizeof(kSample) - 1, NULL));
   if (!sample) {
     return 1;
   }
-<<<<<<< HEAD
-=======
-  if (!test_lshift(bc_file.get(), ctx.get(), std::move(sample))) {
-    return 1;
-  }
-  flush_fp(bc_file.get());
-
-  message(bc_file.get(), "BN_lshift");
-  if (!test_lshift(bc_file.get(), ctx.get(), nullptr)) {
-    return 1;
-  }
-  flush_fp(bc_file.get());
-
-  message(bc_file.get(), "BN_rshift");
-  if (!test_rshift(bc_file.get(), ctx.get())) {
-    return 1;
-  }
-  flush_fp(bc_file.get());
-
-  message(bc_file.get(), "BN_sqr");
-  if (!test_sqr(bc_file.get(), ctx.get())) {
-    return 1;
-  }
-  flush_fp(bc_file.get());
-
-  message(bc_file.get(), "BN_mul");
-  if (!test_mul(bc_file.get())) {
-    return 1;
-  }
-  flush_fp(bc_file.get());
-
-  message(bc_file.get(), "BN_div");
-  if (!test_div(bc_file.get(), ctx.get())) {
-    return 1;
-  }
-  flush_fp(bc_file.get());
-
-  message(bc_file.get(), "BN_div_word");
-  if (!test_div_word(bc_file.get())) {
-    return 1;
-  }
-  flush_fp(bc_file.get());
-
-  message(bc_file.get(), "BN_mod");
-  if (!test_mod(bc_file.get(), ctx.get())) {
-    return 1;
-  }
-  flush_fp(bc_file.get());
-
-  message(bc_file.get(), "BN_mod_mul");
-  if (!test_mod_mul(bc_file.get(), ctx.get())) {
-    return 1;
-  }
-  flush_fp(bc_file.get());
-
-  message(bc_file.get(), "BN_mont");
-  if (!test_mont(bc_file.get(), ctx.get())) {
-    return 1;
-  }
-  flush_fp(bc_file.get());
-
-  message(bc_file.get(), "BN_mod_exp");
-  if (!test_mod_exp(bc_file.get(), ctx.get())) {
-    return 1;
-  }
-  flush_fp(bc_file.get());
-
-  message(bc_file.get(), "BN_mod_exp_mont_consttime");
-  if (!test_mod_exp_mont_consttime(bc_file.get(), ctx.get()) ||
-      !test_mod_exp_mont5(bc_file.get(), ctx.get())) {
-    return 1;
-  }
-  flush_fp(bc_file.get());
-
-  message(bc_file.get(), "BN_exp");
-  if (!test_exp(bc_file.get(), ctx.get()) ||
-      !test_exp_mod_zero()) {
-    return 1;
-  }
-  flush_fp(bc_file.get());
-
-  message(bc_file.get(), "BN_mod_sqrt");
-  if (!test_mod_sqrt(bc_file.get(), ctx.get())) {
-    return 1;
-  }
-  flush_fp(bc_file.get());
->>>>>>> 3058103d
-
-  if (!test_lshift1(rng) ||
-      !test_lshift(rng, ctx.get(), std::move(sample)) ||
+
+  if (!test_lshift(rng, ctx.get(), std::move(sample)) ||
       !test_lshift(rng, ctx.get(), nullptr) ||
-      !test_rshift1(rng) ||
       !test_rshift(rng, ctx.get()) ||
       !test_sqr(rng, ctx.get()) ||
       !test_mul(rng) ||
@@ -285,27 +166,7 @@
     return 1;
   }
 
-<<<<<<< HEAD
   return FileTestMain(RunTest, ctx.get(), "crypto/bn/bn_tests.txt");
-=======
-  message(bc_file.get(), "BN_sqrt");
-  if (!test_sqrt(bc_file.get(), ctx.get())) {
-    return 1;
-  }
-  flush_fp(bc_file.get());
-
-  if (!test_bn2bin_padded(ctx.get()) ||
-      !test_dec2bn(ctx.get()) ||
-      !test_hex2bn(ctx.get()) ||
-      !test_asc2bn(ctx.get()) ||
-      !test_mpi() ||
-      !test_rand() ||
-      !test_asn1()) {
-    return 1;
-  }
-
-  return FileTestMain(RunTest, ctx.get(), argv[0]);
->>>>>>> 3058103d
 }
 
 static int HexToBIGNUM(ScopedBIGNUM *out, const char *in) {
@@ -338,7 +199,7 @@
   return false;
 }
 
-static bool TestSum(FileTest *t, BN_CTX *ctx) {
+static bool TestSum(FileTest *t, BN_CTX *) {
   ScopedBIGNUM a = GetBIGNUM(t, "A");
   ScopedBIGNUM b = GetBIGNUM(t, "B");
   ScopedBIGNUM sum = GetBIGNUM(t, "Sum");
@@ -416,12 +277,8 @@
     {"LShift1", TestLShift1},
 };
 
-<<<<<<< HEAD
-static bool RunTest(FileTest *t, void *) {
-=======
 static bool RunTest(FileTest *t, void *arg) {
   BN_CTX *ctx = reinterpret_cast<BN_CTX *>(arg);
->>>>>>> 3058103d
   for (const Test &test : kTests) {
     if (t->GetType() != test.name) {
       continue;
@@ -508,39 +365,7 @@
   return true;
 }
 
-<<<<<<< HEAD
-static bool test_lshift1(RAND *rng) {
-  ScopedBIGNUM a(BN_new());
-  ScopedBIGNUM b(BN_new());
-  ScopedBIGNUM c(BN_new());
-  if (!a || !b || !c || !BN_rand(a.get(), 200, 0, 0, rng)) {
-    return false;
-  }
-  a->neg = rand_neg();
-  for (int i = 0; i < num0; i++) {
-    if (!BN_lshift1(b.get(), a.get())) {
-      return false;
-    }
-    if (!BN_add(c.get(), a.get(), a.get()) ||
-        !BN_sub(a.get(), b.get(), c.get())) {
-      return false;
-    }
-    if (!BN_is_zero(a.get())) {
-      fprintf(stderr, "Left shift one test failed!\n");
-      return false;
-    }
-
-    if (!BN_copy(a.get(), b.get())) {
-      return false;
-    }
-  }
-  return true;
-}
-
 static bool test_rshift(RAND *rng, BN_CTX *ctx) {
-=======
-static bool test_rshift(FILE *fp, BN_CTX *ctx) {
->>>>>>> 3058103d
   ScopedBIGNUM a(BN_new());
   ScopedBIGNUM b(BN_new());
   ScopedBIGNUM c(BN_new());
@@ -568,39 +393,7 @@
   return true;
 }
 
-<<<<<<< HEAD
-static bool test_rshift1(RAND *rng) {
-  ScopedBIGNUM a(BN_new());
-  ScopedBIGNUM b(BN_new());
-  ScopedBIGNUM c(BN_new());
-  if (!a || !b || !c || !BN_rand(a.get(), 200, 0, 0, rng)) {
-    return false;
-  }
-  a->neg = rand_neg();
-
-  for (int i = 0; i < num0; i++) {
-    if (!BN_rshift1(b.get(), a.get())) {
-      return false;
-    }
-    if (!BN_sub(c.get(), a.get(), b.get()) ||
-        !BN_sub(c.get(), c.get(), b.get())) {
-      return false;
-    }
-    if (!BN_is_zero(c.get()) && !BN_abs_is_word(c.get(), 1)) {
-      fprintf(stderr, "Right shift one test failed!\n");
-      return false;
-    }
-    if (!BN_copy(a.get(), b.get())) {
-      return false;
-    }
-  }
-  return true;
-}
-
 static bool test_lshift(RAND *rng, BN_CTX *ctx, ScopedBIGNUM a) {
-=======
-static bool test_lshift(FILE *fp, BN_CTX *ctx, ScopedBIGNUM a) {
->>>>>>> 3058103d
   if (!a) {
     a.reset(BN_new());
     if (!a || !BN_rand(a.get(), 200, 0, 0, rng)) {
