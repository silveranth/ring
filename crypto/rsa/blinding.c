/* ====================================================================
 * Copyright (c) 1998-2006 The OpenSSL Project.  All rights reserved.
 *
 * Redistribution and use in source and binary forms, with or without
 * modification, are permitted provided that the following conditions
 * are met:
 *
 * 1. Redistributions of source code must retain the above copyright
 *    notice, this list of conditions and the following disclaimer.
 *
 * 2. Redistributions in binary form must reproduce the above copyright
 *    notice, this list of conditions and the following disclaimer in
 *    the documentation and/or other materials provided with the
 *    distribution.
 *
 * 3. All advertising materials mentioning features or use of this
 *    software must display the following acknowledgment:
 *    "This product includes software developed by the OpenSSL Project
 *    for use in the OpenSSL Toolkit. (http://www.openssl.org/)"
 *
 * 4. The names "OpenSSL Toolkit" and "OpenSSL Project" must not be used to
 *    endorse or promote products derived from this software without
 *    prior written permission. For written permission, please contact
 *    openssl-core@openssl.org.
 *
 * 5. Products derived from this software may not be called "OpenSSL"
 *    nor may "OpenSSL" appear in their names without prior written
 *    permission of the OpenSSL Project.
 *
 * 6. Redistributions of any form whatsoever must retain the following
 *    acknowledgment:
 *    "This product includes software developed by the OpenSSL Project
 *    for use in the OpenSSL Toolkit (http://www.openssl.org/)"
 *
 * THIS SOFTWARE IS PROVIDED BY THE OpenSSL PROJECT ``AS IS'' AND ANY
 * EXPRESSED OR IMPLIED WARRANTIES, INCLUDING, BUT NOT LIMITED TO, THE
 * IMPLIED WARRANTIES OF MERCHANTABILITY AND FITNESS FOR A PARTICULAR
 * PURPOSE ARE DISCLAIMED.  IN NO EVENT SHALL THE OpenSSL PROJECT OR
 * ITS CONTRIBUTORS BE LIABLE FOR ANY DIRECT, INDIRECT, INCIDENTAL,
 * SPECIAL, EXEMPLARY, OR CONSEQUENTIAL DAMAGES (INCLUDING, BUT
 * NOT LIMITED TO, PROCUREMENT OF SUBSTITUTE GOODS OR SERVICES;
 * LOSS OF USE, DATA, OR PROFITS; OR BUSINESS INTERRUPTION)
 * HOWEVER CAUSED AND ON ANY THEORY OF LIABILITY, WHETHER IN CONTRACT,
 * STRICT LIABILITY, OR TORT (INCLUDING NEGLIGENCE OR OTHERWISE)
 * ARISING IN ANY WAY OUT OF THE USE OF THIS SOFTWARE, EVEN IF ADVISED
 * OF THE POSSIBILITY OF SUCH DAMAGE.
 * ====================================================================
 *
 * This product includes cryptographic software written by Eric Young
 * (eay@cryptsoft.com).  This product includes software written by Tim
 * Hudson (tjh@cryptsoft.com).
 *
 * Copyright (C) 1995-1998 Eric Young (eay@cryptsoft.com)
 * All rights reserved.
 *
 * This package is an SSL implementation written
 * by Eric Young (eay@cryptsoft.com).
 * The implementation was written so as to conform with Netscapes SSL.
 *
 * This library is free for commercial and non-commercial use as long as
 * the following conditions are aheared to.  The following conditions
 * apply to all code found in this distribution, be it the RC4, RSA,
 * lhash, DES, etc., code; not just the SSL code.  The SSL documentation
 * included with this distribution is covered by the same copyright terms
 * except that the holder is Tim Hudson (tjh@cryptsoft.com).
 *
 * Copyright remains Eric Young's, and as such any Copyright notices in
 * the code are not to be removed.
 * If this package is used in a product, Eric Young should be given attribution
 * as the author of the parts of the library used.
 * This can be in the form of a textual message at program startup or
 * in documentation (online or textual) provided with the package.
 *
 * Redistribution and use in source and binary forms, with or without
 * modification, are permitted provided that the following conditions
 * are met:
 * 1. Redistributions of source code must retain the copyright
 *    notice, this list of conditions and the following disclaimer.
 * 2. Redistributions in binary form must reproduce the above copyright
 *    notice, this list of conditions and the following disclaimer in the
 *    documentation and/or other materials provided with the distribution.
 * 3. All advertising materials mentioning features or use of this software
 *    must display the following acknowledgement:
 *    "This product includes cryptographic software written by
 *     Eric Young (eay@cryptsoft.com)"
 *    The word 'cryptographic' can be left out if the rouines from the library
 *    being used are not cryptographic related :-).
 * 4. If you include any Windows specific code (or a derivative thereof) from
 *    the apps directory (application code) you must include an acknowledgement:
 *    "This product includes software written by Tim Hudson (tjh@cryptsoft.com)"
 *
 * THIS SOFTWARE IS PROVIDED BY ERIC YOUNG ``AS IS'' AND
 * ANY EXPRESS OR IMPLIED WARRANTIES, INCLUDING, BUT NOT LIMITED TO, THE
 * IMPLIED WARRANTIES OF MERCHANTABILITY AND FITNESS FOR A PARTICULAR PURPOSE
 * ARE DISCLAIMED.  IN NO EVENT SHALL THE AUTHOR OR CONTRIBUTORS BE LIABLE
 * FOR ANY DIRECT, INDIRECT, INCIDENTAL, SPECIAL, EXEMPLARY, OR CONSEQUENTIAL
 * DAMAGES (INCLUDING, BUT NOT LIMITED TO, PROCUREMENT OF SUBSTITUTE GOODS
 * OR SERVICES; LOSS OF USE, DATA, OR PROFITS; OR BUSINESS INTERRUPTION)
 * HOWEVER CAUSED AND ON ANY THEORY OF LIABILITY, WHETHER IN CONTRACT, STRICT
 * LIABILITY, OR TORT (INCLUDING NEGLIGENCE OR OTHERWISE) ARISING IN ANY WAY
 * OUT OF THE USE OF THIS SOFTWARE, EVEN IF ADVISED OF THE POSSIBILITY OF
 * SUCH DAMAGE.
 *
 * The licence and distribution terms for any publically available version or
 * derivative of this code cannot be changed.  i.e. this code cannot simply be
 * copied and put under another distribution licence
 * [including the GNU Public Licence.] */

#include <openssl/rsa.h>

#include <assert.h>
#include <string.h>

#include <openssl/bn.h>
#include <openssl/mem.h>
#include <openssl/err.h>

#include "internal.h"


#define BN_BLINDING_COUNTER 32

struct bn_blinding_st {
  BIGNUM *A; /* The base blinding factor, Montgomery-encoded. */
  BIGNUM *Ai; /* The inverse of the blinding factor, Montgomery-encoded. */
  unsigned counter;
};

static int bn_blinding_create_param(BN_BLINDING *b, const RSA *rsa, BN_CTX *ctx);

BN_BLINDING *BN_BLINDING_new(void) {
  BN_BLINDING *ret = OPENSSL_malloc(sizeof(BN_BLINDING));
  if (ret == NULL) {
    OPENSSL_PUT_ERROR(RSA, ERR_R_MALLOC_FAILURE);
    return NULL;
  }
  memset(ret, 0, sizeof(BN_BLINDING));

  ret->A = BN_new();
  if (ret->A == NULL) {
    goto err;
  }
  BN_set_flags(ret->A, BN_FLG_CONSTTIME);

  ret->Ai = BN_new();
  if (ret->Ai == NULL) {
    goto err;
  }
  BN_set_flags(ret->Ai, BN_FLG_CONSTTIME);

  /* The blinding values need to be created before this blinding can be used. */
  ret->counter = BN_BLINDING_COUNTER - 1;

  return ret;

err:
  BN_BLINDING_free(ret);
  return NULL;
}

void BN_BLINDING_free(BN_BLINDING *r) {
  if (r == NULL) {
    return;
  }

  BN_free(r->A);
  BN_free(r->Ai);
  OPENSSL_free(r);
}

static int bn_blinding_update(BN_BLINDING *b, const RSA *rsa, BN_CTX *ctx) {
  if (++b->counter == BN_BLINDING_COUNTER) {
    /* re-create blinding parameters */
    if (!bn_blinding_create_param(b, rsa, ctx)) {
      goto err;
    }
    b->counter = 0;
  } else {
    if (!BN_mod_mul_montgomery(b->A, b->A, b->A, rsa->mont_n, ctx) ||
        !BN_mod_mul_montgomery(b->Ai, b->Ai, b->Ai, rsa->mont_n, ctx)) {
      goto err;
    }
  }

  return 1;

err:
  /* |A| and |Ai| may be in an inconsistent state so they both need to be
   * replaced the next time this blinding is used. Note that this is only
   * sufficient because support for |BN_BLINDING_NO_UPDATE| and
   * |BN_BLINDING_NO_RECREATE| was previously dropped. */
  b->counter = BN_BLINDING_COUNTER - 1;

  return 0;
}

int BN_BLINDING_convert(BIGNUM *n, BN_BLINDING *b, const RSA *rsa, BN_CTX *ctx) {
  /* |n| is not Montgomery-encoded and |b->A| is. |BN_mod_mul_montgomery|
   * cancels one Montgomery factor, so the resulting value of |n| is unencoded.
   */
  if (!bn_blinding_update(b, rsa, ctx) ||
      !BN_mod_mul_montgomery(n, n, b->A, rsa->mont_n, ctx)) {
    return 0;
  }

  return 1;
}

int BN_BLINDING_invert(BIGNUM *n, const BN_BLINDING *b, BN_MONT_CTX *mont,
                       BN_CTX *ctx) {
  /* |n| is not Montgomery-encoded and |b->Ai| is. |BN_mod_mul_montgomery|
   * cancels one Montgomery factor, so the resulting value of |n| is unencoded.
   */
  return BN_mod_mul_montgomery(n, n, b->Ai, mont, ctx);
}

static int bn_blinding_create_param(BN_BLINDING *b, const RSA *rsa, BN_CTX *ctx) {
  int retry_counter = 32;

  do {
    if (!BN_rand_range(b->A, rsa->n)) {
      OPENSSL_PUT_ERROR(RSA, ERR_R_INTERNAL_ERROR);
      return 0;
    }

<<<<<<< HEAD
    /* `BN_from_montgomery` + `BN_mod_inverse_no_branch` is equivalent to, but
     * more efficient than, `BN_mod_inverse_no_branch` + `BN_to_montgomery`. */

    if (!BN_from_montgomery(b->Ai, b->A, rsa->mont_n, ctx)) {
      return 0;
    }

    assert(BN_get_flags(b->A, BN_FLG_CONSTTIME));
    int no_inverse;
    if (BN_mod_inverse_no_branch(b->Ai, &no_inverse, b->Ai, rsa->n, ctx) ==
=======
    /* |BN_from_montgomery| + |BN_mod_inverse_no_branch| is equivalent to, but
     * more efficient than, |BN_mod_inverse_no_branch| + |BN_to_montgomery|. */
    if (!BN_from_montgomery(b->Ai, b->A, mont, ctx)) {
      OPENSSL_PUT_ERROR(RSA, ERR_R_INTERNAL_ERROR);
      return 0;
    }

    int no_inverse;
    if (BN_mod_inverse_ex(b->Ai, &no_inverse, b->Ai, &mont_N_consttime, ctx) ==
>>>>>>> d879e299
        NULL) {
      /* this should almost never happen for good RSA keys */
      if (no_inverse) {
        if (retry_counter-- == 0) {
          OPENSSL_PUT_ERROR(RSA, RSA_R_TOO_MANY_ITERATIONS);
          return 0;
        }
        ERR_clear_error();
      } else {
        OPENSSL_PUT_ERROR(RSA, ERR_R_INTERNAL_ERROR);
        return 0;
      }
    } else {
      break;
    }
  } while (1);

  if (!BN_mod_exp_mont(b->A, b->A, rsa->e, rsa->n, ctx, rsa->mont_n)) {
    OPENSSL_PUT_ERROR(RSA, ERR_R_INTERNAL_ERROR);
    return 0;
  }

<<<<<<< HEAD
  if (!BN_to_montgomery(b->A, b->A, rsa->mont_n, ctx)) {
=======
  if (!BN_to_montgomery(b->A, b->A, mont, ctx)) {
>>>>>>> d879e299
    OPENSSL_PUT_ERROR(RSA, ERR_R_INTERNAL_ERROR);
    return 0;
  }

  return 1;
}<|MERGE_RESOLUTION|>--- conflicted
+++ resolved
@@ -223,28 +223,16 @@
       return 0;
     }
 
-<<<<<<< HEAD
-    /* `BN_from_montgomery` + `BN_mod_inverse_no_branch` is equivalent to, but
-     * more efficient than, `BN_mod_inverse_no_branch` + `BN_to_montgomery`. */
-
+    /* |BN_from_montgomery| + |BN_mod_inverse_no_branch| is equivalent to, but
+     * more efficient than, |BN_mod_inverse_no_branch| + |BN_to_montgomery|. */
     if (!BN_from_montgomery(b->Ai, b->A, rsa->mont_n, ctx)) {
+      OPENSSL_PUT_ERROR(RSA, ERR_R_INTERNAL_ERROR);
       return 0;
     }
 
     assert(BN_get_flags(b->A, BN_FLG_CONSTTIME));
     int no_inverse;
     if (BN_mod_inverse_no_branch(b->Ai, &no_inverse, b->Ai, rsa->n, ctx) ==
-=======
-    /* |BN_from_montgomery| + |BN_mod_inverse_no_branch| is equivalent to, but
-     * more efficient than, |BN_mod_inverse_no_branch| + |BN_to_montgomery|. */
-    if (!BN_from_montgomery(b->Ai, b->A, mont, ctx)) {
-      OPENSSL_PUT_ERROR(RSA, ERR_R_INTERNAL_ERROR);
-      return 0;
-    }
-
-    int no_inverse;
-    if (BN_mod_inverse_ex(b->Ai, &no_inverse, b->Ai, &mont_N_consttime, ctx) ==
->>>>>>> d879e299
         NULL) {
       /* this should almost never happen for good RSA keys */
       if (no_inverse) {
@@ -267,11 +255,7 @@
     return 0;
   }
 
-<<<<<<< HEAD
   if (!BN_to_montgomery(b->A, b->A, rsa->mont_n, ctx)) {
-=======
-  if (!BN_to_montgomery(b->A, b->A, mont, ctx)) {
->>>>>>> d879e299
     OPENSSL_PUT_ERROR(RSA, ERR_R_INTERNAL_ERROR);
     return 0;
   }
