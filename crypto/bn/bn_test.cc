--- conflicted
+++ resolved
@@ -117,25 +117,12 @@
 static bool test_mod_exp_mont_consttime(RAND *rng, BN_CTX *ctx);
 static bool test_exp(RAND *rng, BN_CTX *ctx);
 static bool test_exp_mod_zero(void);
-<<<<<<< HEAD
 static bool test_mod_exp_mont5(RAND *rng, BN_CTX *ctx);
-static bool test_bn2bin_padded(RAND *rng);
-static bool test_dec2bn();
-static bool test_hex2bn();
-static bool test_asc2bn();
-static bool test_rand(RAND *rng);
-=======
-static bool test_small_prime(FILE *fp, BN_CTX *ctx);
-static bool test_mod_exp_mont5(FILE *fp, BN_CTX *ctx);
-static bool test_sqrt(FILE *fp, BN_CTX *ctx);
-static bool TestBN2BinPadded(BN_CTX *ctx);
-static bool TestDec2BN(BN_CTX *ctx);
-static bool TestHex2BN(BN_CTX *ctx);
-static bool TestASC2BN(BN_CTX *ctx);
-static bool TestMPI();
-static bool TestRand();
-static bool TestASN1();
->>>>>>> 96f9447e
+static bool TestBN2BinPadded(RAND *rng);
+static bool TestDec2BN();
+static bool TestHex2BN();
+static bool TestASC2BN();
+static bool TestRand(RAND *rng);
 static bool TestNegativeZero(BN_CTX *ctx);
 static bool TestDivideZero(BN_CTX *ctx);
 static bool RunTest(FileTest *t, void *arg);
@@ -155,7 +142,6 @@
     return 1;
   }
 
-<<<<<<< HEAD
   if (!test_mod_mul(rng, ctx.get()) ||
       !test_mont(rng, ctx.get()) ||
       !test_mod_exp_mont(rng, ctx.get()) ||
@@ -163,58 +149,11 @@
       !test_mod_exp_mont5(rng, ctx.get()) ||
       !test_exp(rng, ctx.get()) ||
       !test_exp_mod_zero() ||
-      !test_bn2bin_padded(rng) ||
-      !test_dec2bn() ||
-      !test_hex2bn() ||
-      !test_asc2bn() ||
-      !test_rand(rng) ||
-=======
-  message(bc_file.get(), "BN_mod_exp");
-  if (!test_mod_exp(bc_file.get(), ctx.get())) {
-    return 1;
-  }
-  flush_fp(bc_file.get());
-
-  message(bc_file.get(), "BN_mod_exp_mont_consttime");
-  if (!test_mod_exp_mont_consttime(bc_file.get(), ctx.get()) ||
-      !test_mod_exp_mont5(bc_file.get(), ctx.get())) {
-    return 1;
-  }
-  flush_fp(bc_file.get());
-
-  message(bc_file.get(), "BN_exp");
-  if (!test_exp(bc_file.get(), ctx.get()) ||
-      !test_exp_mod_zero()) {
-    return 1;
-  }
-  flush_fp(bc_file.get());
-
-  message(bc_file.get(), "BN_mod_sqrt");
-  if (!test_mod_sqrt(bc_file.get(), ctx.get())) {
-    return 1;
-  }
-  flush_fp(bc_file.get());
-
-  message(bc_file.get(), "Small prime generation");
-  if (!test_small_prime(bc_file.get(), ctx.get())) {
-    return 1;
-  }
-  flush_fp(bc_file.get());
-
-  message(bc_file.get(), "BN_sqrt");
-  if (!test_sqrt(bc_file.get(), ctx.get())) {
-    return 1;
-  }
-  flush_fp(bc_file.get());
-
-  if (!TestBN2BinPadded(ctx.get()) ||
-      !TestDec2BN(ctx.get()) ||
-      !TestHex2BN(ctx.get()) ||
-      !TestASC2BN(ctx.get()) ||
-      !TestMPI() ||
-      !TestRand() ||
-      !TestASN1() ||
->>>>>>> 96f9447e
+      !TestBN2BinPadded(rng) ||
+      !TestDec2BN() ||
+      !TestHex2BN() ||
+      !TestASC2BN() ||
+      !TestRand(rng) ||
       !TestNegativeZero(ctx.get()) ||
       !TestDivideZero(ctx.get())) {
     return 1;
@@ -849,133 +788,7 @@
   return true;
 }
 
-<<<<<<< HEAD
-static bool test_bn2bin_padded(RAND *rng) {
-=======
-static bool test_mod_sqrt(FILE *fp, BN_CTX *ctx) {
-  ScopedBIGNUM a(BN_new());
-  ScopedBIGNUM p(BN_new());
-  ScopedBIGNUM r(BN_new());
-  if (!a || !p || !r) {
-    return false;
-  }
-
-  for (int i = 0; i < 16; i++) {
-    if (i < 8) {
-      const unsigned kPrimes[8] = {2, 3, 5, 7, 11, 13, 17, 19};
-      if (!BN_set_word(p.get(), kPrimes[i])) {
-        return false;
-      }
-    } else {
-      if (!BN_set_word(a.get(), 32) ||
-          !BN_set_word(r.get(), 2 * i + 1) ||
-          !BN_generate_prime_ex(p.get(), 256, 0, a.get(), r.get(), nullptr)) {
-        return false;
-      }
-    }
-    p->neg = rand_neg();
-
-    for (int j = 0; j < num2; j++) {
-      // construct 'a' such that it is a square modulo p, but in general not a
-      // proper square and not reduced modulo p
-      if (!BN_rand(r.get(), 256, 0, 3) ||
-          !BN_nnmod(r.get(), r.get(), p.get(), ctx) ||
-          !BN_mod_sqr(r.get(), r.get(), p.get(), ctx) ||
-          !BN_rand(a.get(), 256, 0, 3) ||
-          !BN_nnmod(a.get(), a.get(), p.get(), ctx) ||
-          !BN_mod_sqr(a.get(), a.get(), p.get(), ctx) ||
-          !BN_mul(a.get(), a.get(), r.get(), ctx)) {
-        return false;
-      }
-      if (rand_neg() && !BN_sub(a.get(), a.get(), p.get())) {
-        return false;
-      }
-
-      if (!BN_mod_sqrt(r.get(), a.get(), p.get(), ctx) ||
-          !BN_mod_sqr(r.get(), r.get(), p.get(), ctx) ||
-          !BN_nnmod(a.get(), a.get(), p.get(), ctx)) {
-        return false;
-      }
-
-      if (BN_cmp(a.get(), r.get()) != 0) {
-        fprintf(stderr, "BN_mod_sqrt failed: a = ");
-        BN_print_fp(stderr, a.get());
-        fprintf(stderr, ", r = ");
-        BN_print_fp(stderr, r.get());
-        fprintf(stderr, ", p = ");
-        BN_print_fp(stderr, p.get());
-        fprintf(stderr, "\n");
-        return false;
-      }
-    }
-  }
-  return true;
-}
-
-static bool test_small_prime(FILE *fp, BN_CTX *ctx) {
-  static const unsigned kBits = 10;
-
-  ScopedBIGNUM r(BN_new());
-  if (!r || !BN_generate_prime_ex(r.get(), static_cast<int>(kBits), 0, NULL,
-                                  NULL, NULL)) {
-    return false;
-  }
-  if (BN_num_bits(r.get()) != kBits) {
-    fprintf(fp, "Expected %u bit prime, got %u bit number\n", kBits,
-            BN_num_bits(r.get()));
-    return false;
-  }
-
-  return true;
-}
-
-static bool test_sqrt(FILE *fp, BN_CTX *ctx) {
-  ScopedBIGNUM n(BN_new());
-  ScopedBIGNUM nn(BN_new());
-  ScopedBIGNUM sqrt(BN_new());
-  if (!n || !nn || !sqrt) {
-    return false;
-  }
-
-  // Test some random squares.
-  for (int i = 0; i < 100; i++) {
-    if (!BN_rand(n.get(), 1024 /* bit length */,
-                 -1 /* no modification of top bits */,
-                 0 /* don't modify bottom bit */) ||
-        !BN_mul(nn.get(), n.get(), n.get(), ctx) ||
-        !BN_sqrt(sqrt.get(), nn.get(), ctx)) {
-      ERR_print_errors_fp(stderr);
-      return false;
-    }
-    if (BN_cmp(n.get(), sqrt.get()) != 0) {
-      fprintf(stderr, "Bad result from BN_sqrt.\n");
-      return false;
-    }
-  }
-
-  // Test some non-squares.
-  for (int i = 0; i < 100; i++) {
-    if (!BN_rand(n.get(), 1024 /* bit length */,
-                 -1 /* no modification of top bits */,
-                 0 /* don't modify bottom bit */) ||
-        !BN_mul(nn.get(), n.get(), n.get(), ctx) ||
-        !BN_add(nn.get(), nn.get(), BN_value_one())) {
-      ERR_print_errors_fp(stderr);
-      return false;
-    }
-
-    if (BN_sqrt(sqrt.get(), nn.get(), ctx)) {
-      char *nn_str = BN_bn2dec(nn.get());
-      fprintf(stderr, "BIO_sqrt didn't fail on a non-square: %s\n", nn_str);
-      OPENSSL_free(nn_str);
-    }
-  }
-
-  return true;
-}
-
-static bool TestBN2BinPadded(BN_CTX *ctx) {
->>>>>>> 96f9447e
+static bool TestBN2BinPadded(RAND *rng) {
   uint8_t zeros[256], out[256], reference[128];
 
   memset(zeros, 0, sizeof(zeros));
@@ -1051,15 +864,11 @@
   return ret;
 }
 
-<<<<<<< HEAD
 static int BN_is_word(const BIGNUM *bn, BN_ULONG w) {
   return BN_abs_is_word(bn, w) && (w == 0 || bn->neg == 0);
 }
 
-static bool test_dec2bn() {
-=======
-static bool TestDec2BN(BN_CTX *ctx) {
->>>>>>> 96f9447e
+static bool TestDec2BN() {
   ScopedBIGNUM bn;
   int ret = DecimalToBIGNUM(&bn, "0");
   if (ret != 1 || !BN_is_zero(bn.get()) || BN_is_negative(bn.get())) {
@@ -1094,11 +903,7 @@
   return true;
 }
 
-<<<<<<< HEAD
-static bool test_hex2bn() {
-=======
-static bool TestHex2BN(BN_CTX *ctx) {
->>>>>>> 96f9447e
+static bool TestHex2BN() {
   ScopedBIGNUM bn;
   int ret = HexToBIGNUM(&bn, "0");
   if (ret != 1 || !BN_is_zero(bn.get()) || BN_is_negative(bn.get())) {
@@ -1141,11 +946,7 @@
   return ScopedBIGNUM(raw);
 }
 
-<<<<<<< HEAD
-static bool test_asc2bn() {
-=======
-static bool TestASC2BN(BN_CTX *ctx) {
->>>>>>> 96f9447e
+static bool TestASC2BN() {
   ScopedBIGNUM bn = ASCIIToBIGNUM("0");
   if (!bn || !BN_is_zero(bn.get()) || BN_is_negative(bn.get())) {
     fprintf(stderr, "BN_asc2bn gave a bad result.\n");
@@ -1197,68 +998,7 @@
   return true;
 }
 
-<<<<<<< HEAD
-static bool test_rand(RAND *rng) {
-=======
-struct MPITest {
-  const char *base10;
-  const char *mpi;
-  size_t mpi_len;
-};
-
-static const MPITest kMPITests[] = {
-  { "0", "\x00\x00\x00\x00", 4 },
-  { "1", "\x00\x00\x00\x01\x01", 5 },
-  { "-1", "\x00\x00\x00\x01\x81", 5 },
-  { "128", "\x00\x00\x00\x02\x00\x80", 6 },
-  { "256", "\x00\x00\x00\x02\x01\x00", 6 },
-  { "-256", "\x00\x00\x00\x02\x81\x00", 6 },
-};
-
-static bool TestMPI() {
-  uint8_t scratch[8];
-
-  for (size_t i = 0; i < sizeof(kMPITests) / sizeof(kMPITests[0]); i++) {
-    const MPITest &test = kMPITests[i];
-    ScopedBIGNUM bn(ASCIIToBIGNUM(test.base10));
-    const size_t mpi_len = BN_bn2mpi(bn.get(), NULL);
-    if (mpi_len > sizeof(scratch)) {
-      fprintf(stderr, "MPI test #%u: MPI size is too large to test.\n",
-              (unsigned)i);
-      return false;
-    }
-
-    const size_t mpi_len2 = BN_bn2mpi(bn.get(), scratch);
-    if (mpi_len != mpi_len2) {
-      fprintf(stderr, "MPI test #%u: length changes.\n", (unsigned)i);
-      return false;
-    }
-
-    if (mpi_len != test.mpi_len ||
-        memcmp(test.mpi, scratch, mpi_len) != 0) {
-      fprintf(stderr, "MPI test #%u failed:\n", (unsigned)i);
-      hexdump(stderr, "Expected: ", test.mpi, test.mpi_len);
-      hexdump(stderr, "Got:      ", scratch, mpi_len);
-      return false;
-    }
-
-    ScopedBIGNUM bn2(BN_mpi2bn(scratch, mpi_len, NULL));
-    if (bn2.get() == nullptr) {
-      fprintf(stderr, "MPI test #%u: failed to parse\n", (unsigned)i);
-      return false;
-    }
-
-    if (BN_cmp(bn.get(), bn2.get()) != 0) {
-      fprintf(stderr, "MPI test #%u: wrong result\n", (unsigned)i);
-      return false;
-    }
-  }
-
-  return true;
-}
-
-static bool TestRand() {
->>>>>>> 96f9447e
+static bool TestRand(RAND *rng) {
   ScopedBIGNUM bn(BN_new());
   if (!bn) {
     return false;
@@ -1302,177 +1042,6 @@
   return true;
 }
 
-<<<<<<< HEAD
-=======
-struct ASN1Test {
-  const char *value_ascii;
-  const char *der;
-  size_t der_len;
-};
-
-static const ASN1Test kASN1Tests[] = {
-    {"0", "\x02\x01\x00", 3},
-    {"1", "\x02\x01\x01", 3},
-    {"127", "\x02\x01\x7f", 3},
-    {"128", "\x02\x02\x00\x80", 4},
-    {"0xdeadbeef", "\x02\x05\x00\xde\xad\xbe\xef", 7},
-    {"0x0102030405060708",
-     "\x02\x08\x01\x02\x03\x04\x05\x06\x07\x08", 10},
-    {"0xffffffffffffffff",
-      "\x02\x09\x00\xff\xff\xff\xff\xff\xff\xff\xff", 11},
-};
-
-struct ASN1InvalidTest {
-  const char *der;
-  size_t der_len;
-};
-
-static const ASN1InvalidTest kASN1InvalidTests[] = {
-    // Bad tag.
-    {"\x03\x01\x00", 3},
-    // Empty contents.
-    {"\x02\x00", 2},
-};
-
-// kASN1BuggyTests contains incorrect encodings and the corresponding, expected
-// results of |BN_parse_asn1_unsigned_buggy| given that input.
-static const ASN1Test kASN1BuggyTests[] = {
-    // Negative numbers.
-    {"128", "\x02\x01\x80", 3},
-    {"255", "\x02\x01\xff", 3},
-    // Unnecessary leading zeros.
-    {"1", "\x02\x02\x00\x01", 4},
-};
-
-static bool TestASN1() {
-  for (const ASN1Test &test : kASN1Tests) {
-    ScopedBIGNUM bn = ASCIIToBIGNUM(test.value_ascii);
-    if (!bn) {
-      return false;
-    }
-
-    // Test that the input is correctly parsed.
-    ScopedBIGNUM bn2(BN_new());
-    if (!bn2) {
-      return false;
-    }
-    CBS cbs;
-    CBS_init(&cbs, reinterpret_cast<const uint8_t*>(test.der), test.der_len);
-    if (!BN_parse_asn1_unsigned(&cbs, bn2.get()) || CBS_len(&cbs) != 0) {
-      fprintf(stderr, "Parsing ASN.1 INTEGER failed.\n");
-      return false;
-    }
-    if (BN_cmp(bn.get(), bn2.get()) != 0) {
-      fprintf(stderr, "Bad parse.\n");
-      return false;
-    }
-
-    // Test the value serializes correctly.
-    CBB cbb;
-    uint8_t *der;
-    size_t der_len;
-    CBB_zero(&cbb);
-    if (!CBB_init(&cbb, 0) ||
-        !BN_marshal_asn1(&cbb, bn.get()) ||
-        !CBB_finish(&cbb, &der, &der_len)) {
-      CBB_cleanup(&cbb);
-      return false;
-    }
-    ScopedOpenSSLBytes delete_der(der);
-    if (der_len != test.der_len ||
-        memcmp(der, reinterpret_cast<const uint8_t*>(test.der), der_len) != 0) {
-      fprintf(stderr, "Bad serialization.\n");
-      return false;
-    }
-
-    // |BN_parse_asn1_unsigned_buggy| parses all valid input.
-    CBS_init(&cbs, reinterpret_cast<const uint8_t*>(test.der), test.der_len);
-    if (!BN_parse_asn1_unsigned_buggy(&cbs, bn2.get()) || CBS_len(&cbs) != 0) {
-      fprintf(stderr, "Parsing ASN.1 INTEGER failed.\n");
-      return false;
-    }
-    if (BN_cmp(bn.get(), bn2.get()) != 0) {
-      fprintf(stderr, "Bad parse.\n");
-      return false;
-    }
-  }
-
-  for (const ASN1InvalidTest &test : kASN1InvalidTests) {
-    ScopedBIGNUM bn(BN_new());
-    if (!bn) {
-      return false;
-    }
-    CBS cbs;
-    CBS_init(&cbs, reinterpret_cast<const uint8_t*>(test.der), test.der_len);
-    if (BN_parse_asn1_unsigned(&cbs, bn.get())) {
-      fprintf(stderr, "Parsed invalid input.\n");
-      return false;
-    }
-    ERR_clear_error();
-
-    // All tests in kASN1InvalidTests are also rejected by
-    // |BN_parse_asn1_unsigned_buggy|.
-    CBS_init(&cbs, reinterpret_cast<const uint8_t*>(test.der), test.der_len);
-    if (BN_parse_asn1_unsigned_buggy(&cbs, bn.get())) {
-      fprintf(stderr, "Parsed invalid input.\n");
-      return false;
-    }
-    ERR_clear_error();
-  }
-
-  for (const ASN1Test &test : kASN1BuggyTests) {
-    // These broken encodings are rejected by |BN_parse_asn1_unsigned|.
-    ScopedBIGNUM bn(BN_new());
-    if (!bn) {
-      return false;
-    }
-
-    CBS cbs;
-    CBS_init(&cbs, reinterpret_cast<const uint8_t*>(test.der), test.der_len);
-    if (BN_parse_asn1_unsigned(&cbs, bn.get())) {
-      fprintf(stderr, "Parsed invalid input.\n");
-      return false;
-    }
-    ERR_clear_error();
-
-    // However |BN_parse_asn1_unsigned_buggy| accepts them.
-    ScopedBIGNUM bn2 = ASCIIToBIGNUM(test.value_ascii);
-    if (!bn2) {
-      return false;
-    }
-
-    CBS_init(&cbs, reinterpret_cast<const uint8_t*>(test.der), test.der_len);
-    if (!BN_parse_asn1_unsigned_buggy(&cbs, bn.get()) || CBS_len(&cbs) != 0) {
-      fprintf(stderr, "Parsing (invalid) ASN.1 INTEGER failed.\n");
-      return false;
-    }
-
-    if (BN_cmp(bn.get(), bn2.get()) != 0) {
-      fprintf(stderr, "\"Bad\" parse.\n");
-      return false;
-    }
-  }
-
-  // Serializing negative numbers is not supported.
-  ScopedBIGNUM bn = ASCIIToBIGNUM("-1");
-  if (!bn) {
-    return false;
-  }
-  CBB cbb;
-  CBB_zero(&cbb);
-  if (!CBB_init(&cbb, 0) ||
-      BN_marshal_asn1(&cbb, bn.get())) {
-    fprintf(stderr, "Serialized negative number.\n");
-    CBB_cleanup(&cbb);
-    return false;
-  }
-  ERR_clear_error();
-  CBB_cleanup(&cbb);
-
-  return true;
-}
-
->>>>>>> 96f9447e
 static bool TestNegativeZero(BN_CTX *ctx) {
   ScopedBIGNUM a(BN_new());
   ScopedBIGNUM b(BN_new());
