#! /usr/bin/env perl
# Copyright 2014-2020 The OpenSSL Project Authors. All Rights Reserved.
#
# Licensed under the OpenSSL license (the "License").  You may not use
# this file except in compliance with the License.  You can obtain a copy
# in the file LICENSE in the source distribution or at
# https://www.openssl.org/source/license.html

# ====================================================================
# Written by Andy Polyakov <appro@openssl.org> for the OpenSSL
# project. The module is, however, dual licensed under OpenSSL and
# CRYPTOGAMS licenses depending on where you obtain it. For further
# details see http://www.openssl.org/~appro/cryptogams/.
#
# Permission to use under GPLv2 terms is granted.
# ====================================================================
#
# SHA256/512 for ARMv8.
#
# Performance in cycles per processed byte and improvement coefficient
# over code generated with "default" compiler:
#
#		SHA256-hw	SHA256(*)	SHA512
# Apple A7	1.97		10.5 (+33%)	6.73 (-1%(**))
# Cortex-A53	2.38		15.5 (+115%)	10.0 (+150%(***))
# Cortex-A57	2.31		11.6 (+86%)	7.51 (+260%(***))
# Denver	2.01		10.5 (+26%)	6.70 (+8%)
# X-Gene			20.0 (+100%)	12.8 (+300%(***))
# Mongoose	2.36		13.0 (+50%)	8.36 (+33%)
# Kryo		1.92		17.4 (+30%)	11.2 (+8%)
#
# (*)	Software SHA256 results are of lesser relevance, presented
#	mostly for informational purposes.
# (**)	The result is a trade-off: it's possible to improve it by
#	10% (or by 1 cycle per round), but at the cost of 20% loss
#	on Cortex-A53 (or by 4 cycles per round).
# (***)	Super-impressive coefficients over gcc-generated code are
#	indication of some compiler "pathology", most notably code
#	generated with -mgeneral-regs-only is significantly faster
#	and the gap is only 40-90%.

my ($flavour, $hash, $output) = @ARGV;

<<<<<<< HEAD
if ($flavour && $flavour ne "void") {
    $0 =~ m/(.*[\/\\])[^\/\\]+$/; $dir=$1;
    ( $xlate="${dir}arm-xlate.pl" and -f $xlate ) or
    ( $xlate="${dir}../../../perlasm/arm-xlate.pl" and -f $xlate) or
    die "can't locate arm-xlate.pl";

    open OUT,"| \"$^X\" \"$xlate\" $flavour \"$output\"";
    *STDOUT=*OUT;
} else {
    open OUT,">$output";
    *STDOUT=*OUT;
}

if ($output =~ /sha512-armv8/) {
=======
if ($hash eq "sha512") {
>>>>>>> 7ce5d414
	$BITS=512;
	$SZ=8;
	@Sigma0=(28,34,39);
	@Sigma1=(14,18,41);
	@sigma0=(1,  8, 7);
	@sigma1=(19,61, 6);
	$rounds=80;
	$reg_t="x";
} elsif ($hash eq "sha256") {
	$BITS=256;
	$SZ=4;
	@Sigma0=( 2,13,22);
	@Sigma1=( 6,11,25);
	@sigma0=( 7,18, 3);
	@sigma1=(17,19,10);
	$rounds=64;
	$reg_t="w";
} else {
	die "unknown hash: $hash";
}

if ($flavour && $flavour ne "void") {
    $0 =~ m/(.*[\/\\])[^\/\\]+$/; $dir=$1;
    ( $xlate="${dir}arm-xlate.pl" and -f $xlate ) or
    ( $xlate="${dir}../../../perlasm/arm-xlate.pl" and -f $xlate) or
    die "can't locate arm-xlate.pl";

    open OUT,"| \"$^X\" \"$xlate\" $flavour \"$output\"";
    *STDOUT=*OUT;
} else {
    open OUT,">$output";
    *STDOUT=*OUT;
}

$func="sha${BITS}_block_data_order";

($ctx,$inp,$num,$Ktbl)=map("x$_",(0..2,30));

@X=map("$reg_t$_",(3..15,0..2));
@V=($A,$B,$C,$D,$E,$F,$G,$H)=map("$reg_t$_",(20..27));
($t0,$t1,$t2,$t3)=map("$reg_t$_",(16,17,19,28));

sub BODY_00_xx {
my ($i,$a,$b,$c,$d,$e,$f,$g,$h)=@_;
my $j=($i+1)&15;
my ($T0,$T1,$T2)=(@X[($i-8)&15],@X[($i-9)&15],@X[($i-10)&15]);
   $T0=@X[$i+3] if ($i<11);

$code.=<<___	if ($i<16);
#ifndef	__AARCH64EB__
	rev	@X[$i],@X[$i]			// $i
#endif
___
$code.=<<___	if ($i<13 && ($i&1));
	ldp	@X[$i+1],@X[$i+2],[$inp],#2*$SZ
___
$code.=<<___	if ($i==13);
	ldp	@X[14],@X[15],[$inp]
___
$code.=<<___	if ($i>=14);
	ldr	@X[($i-11)&15],[sp,#`$SZ*(($i-11)%4)`]
___
$code.=<<___	if ($i>0 && $i<16);
	add	$a,$a,$t1			// h+=Sigma0(a)
___
$code.=<<___	if ($i>=11);
	str	@X[($i-8)&15],[sp,#`$SZ*(($i-8)%4)`]
___
# While ARMv8 specifies merged rotate-n-logical operation such as
# 'eor x,y,z,ror#n', it was found to negatively affect performance
# on Apple A7. The reason seems to be that it requires even 'y' to
# be available earlier. This means that such merged instruction is
# not necessarily best choice on critical path... On the other hand
# Cortex-A5x handles merged instructions much better than disjoint
# rotate and logical... See (**) footnote above.
$code.=<<___	if ($i<15);
	ror	$t0,$e,#$Sigma1[0]
	add	$h,$h,$t2			// h+=K[i]
	eor	$T0,$e,$e,ror#`$Sigma1[2]-$Sigma1[1]`
	and	$t1,$f,$e
	bic	$t2,$g,$e
	add	$h,$h,@X[$i&15]			// h+=X[i]
	orr	$t1,$t1,$t2			// Ch(e,f,g)
	eor	$t2,$a,$b			// a^b, b^c in next round
	eor	$t0,$t0,$T0,ror#$Sigma1[1]	// Sigma1(e)
	ror	$T0,$a,#$Sigma0[0]
	add	$h,$h,$t1			// h+=Ch(e,f,g)
	eor	$t1,$a,$a,ror#`$Sigma0[2]-$Sigma0[1]`
	add	$h,$h,$t0			// h+=Sigma1(e)
	and	$t3,$t3,$t2			// (b^c)&=(a^b)
	add	$d,$d,$h			// d+=h
	eor	$t3,$t3,$b			// Maj(a,b,c)
	eor	$t1,$T0,$t1,ror#$Sigma0[1]	// Sigma0(a)
	add	$h,$h,$t3			// h+=Maj(a,b,c)
	ldr	$t3,[$Ktbl],#$SZ		// *K++, $t2 in next round
	//add	$h,$h,$t1			// h+=Sigma0(a)
___
$code.=<<___	if ($i>=15);
	ror	$t0,$e,#$Sigma1[0]
	add	$h,$h,$t2			// h+=K[i]
	ror	$T1,@X[($j+1)&15],#$sigma0[0]
	and	$t1,$f,$e
	ror	$T2,@X[($j+14)&15],#$sigma1[0]
	bic	$t2,$g,$e
	ror	$T0,$a,#$Sigma0[0]
	add	$h,$h,@X[$i&15]			// h+=X[i]
	eor	$t0,$t0,$e,ror#$Sigma1[1]
	eor	$T1,$T1,@X[($j+1)&15],ror#$sigma0[1]
	orr	$t1,$t1,$t2			// Ch(e,f,g)
	eor	$t2,$a,$b			// a^b, b^c in next round
	eor	$t0,$t0,$e,ror#$Sigma1[2]	// Sigma1(e)
	eor	$T0,$T0,$a,ror#$Sigma0[1]
	add	$h,$h,$t1			// h+=Ch(e,f,g)
	and	$t3,$t3,$t2			// (b^c)&=(a^b)
	eor	$T2,$T2,@X[($j+14)&15],ror#$sigma1[1]
	eor	$T1,$T1,@X[($j+1)&15],lsr#$sigma0[2]	// sigma0(X[i+1])
	add	$h,$h,$t0			// h+=Sigma1(e)
	eor	$t3,$t3,$b			// Maj(a,b,c)
	eor	$t1,$T0,$a,ror#$Sigma0[2]	// Sigma0(a)
	eor	$T2,$T2,@X[($j+14)&15],lsr#$sigma1[2]	// sigma1(X[i+14])
	add	@X[$j],@X[$j],@X[($j+9)&15]
	add	$d,$d,$h			// d+=h
	add	$h,$h,$t3			// h+=Maj(a,b,c)
	ldr	$t3,[$Ktbl],#$SZ		// *K++, $t2 in next round
	add	@X[$j],@X[$j],$T1
	add	$h,$h,$t1			// h+=Sigma0(a)
	add	@X[$j],@X[$j],$T2
___
	($t2,$t3)=($t3,$t2);
}

$code.=<<___;
#ifndef	__KERNEL__
# include <ring-core/arm_arch.h>
#endif

.text

.extern	OPENSSL_armcap_P
.hidden	OPENSSL_armcap_P
.globl	$func
.type	$func,%function
.align	6
$func:
	AARCH64_VALID_CALL_TARGET
#ifndef	__KERNEL__
#if defined(OPENSSL_HWASAN) && __clang_major__ >= 10
	adrp	x16,:pg_hi21_nc:OPENSSL_armcap_P
#else
	adrp	x16,:pg_hi21:OPENSSL_armcap_P
#endif
	ldr	w16,[x16,:lo12:OPENSSL_armcap_P]
___
$code.=<<___	if ($SZ==4);
	tst	w16,#ARMV8_SHA256
	b.ne	.Lv8_entry
___
$code.=<<___	if ($SZ==8);
	tst	w16,#ARMV8_SHA512
	b.ne	.Lv8_entry
___
$code.=<<___;
#endif
	AARCH64_SIGN_LINK_REGISTER
	stp	x29,x30,[sp,#-128]!
	add	x29,sp,#0

	stp	x19,x20,[sp,#16]
	stp	x21,x22,[sp,#32]
	stp	x23,x24,[sp,#48]
	stp	x25,x26,[sp,#64]
	stp	x27,x28,[sp,#80]
	sub	sp,sp,#4*$SZ

	ldp	$A,$B,[$ctx]				// load context
	ldp	$C,$D,[$ctx,#2*$SZ]
	ldp	$E,$F,[$ctx,#4*$SZ]
	add	$num,$inp,$num,lsl#`log(16*$SZ)/log(2)`	// end of input
	ldp	$G,$H,[$ctx,#6*$SZ]
	adrp	$Ktbl,:pg_hi21:.LK$BITS
	add	$Ktbl,$Ktbl,:lo12:.LK$BITS
	stp	$ctx,$num,[x29,#96]

.Loop:
	ldp	@X[0],@X[1],[$inp],#2*$SZ
	ldr	$t2,[$Ktbl],#$SZ			// *K++
	eor	$t3,$B,$C				// magic seed
	str	$inp,[x29,#112]
___
for ($i=0;$i<16;$i++)	{ &BODY_00_xx($i,@V); unshift(@V,pop(@V)); }
$code.=".Loop_16_xx:\n";
for (;$i<32;$i++)	{ &BODY_00_xx($i,@V); unshift(@V,pop(@V)); }
$code.=<<___;
	cbnz	$t2,.Loop_16_xx

	ldp	$ctx,$num,[x29,#96]
	ldr	$inp,[x29,#112]
	sub	$Ktbl,$Ktbl,#`$SZ*($rounds+1)`		// rewind

	ldp	@X[0],@X[1],[$ctx]
	ldp	@X[2],@X[3],[$ctx,#2*$SZ]
	add	$inp,$inp,#14*$SZ			// advance input pointer
	ldp	@X[4],@X[5],[$ctx,#4*$SZ]
	add	$A,$A,@X[0]
	ldp	@X[6],@X[7],[$ctx,#6*$SZ]
	add	$B,$B,@X[1]
	add	$C,$C,@X[2]
	add	$D,$D,@X[3]
	stp	$A,$B,[$ctx]
	add	$E,$E,@X[4]
	add	$F,$F,@X[5]
	stp	$C,$D,[$ctx,#2*$SZ]
	add	$G,$G,@X[6]
	add	$H,$H,@X[7]
	cmp	$inp,$num
	stp	$E,$F,[$ctx,#4*$SZ]
	stp	$G,$H,[$ctx,#6*$SZ]
	b.ne	.Loop

	ldp	x19,x20,[x29,#16]
	add	sp,sp,#4*$SZ
	ldp	x21,x22,[x29,#32]
	ldp	x23,x24,[x29,#48]
	ldp	x25,x26,[x29,#64]
	ldp	x27,x28,[x29,#80]
	ldp	x29,x30,[sp],#128
	AARCH64_VALIDATE_LINK_REGISTER
	ret
.size	$func,.-$func

.section .rodata
.align	6
.type	.LK$BITS,%object
.LK$BITS:
___
$code.=<<___ if ($SZ==8);
	.quad	0x428a2f98d728ae22,0x7137449123ef65cd
	.quad	0xb5c0fbcfec4d3b2f,0xe9b5dba58189dbbc
	.quad	0x3956c25bf348b538,0x59f111f1b605d019
	.quad	0x923f82a4af194f9b,0xab1c5ed5da6d8118
	.quad	0xd807aa98a3030242,0x12835b0145706fbe
	.quad	0x243185be4ee4b28c,0x550c7dc3d5ffb4e2
	.quad	0x72be5d74f27b896f,0x80deb1fe3b1696b1
	.quad	0x9bdc06a725c71235,0xc19bf174cf692694
	.quad	0xe49b69c19ef14ad2,0xefbe4786384f25e3
	.quad	0x0fc19dc68b8cd5b5,0x240ca1cc77ac9c65
	.quad	0x2de92c6f592b0275,0x4a7484aa6ea6e483
	.quad	0x5cb0a9dcbd41fbd4,0x76f988da831153b5
	.quad	0x983e5152ee66dfab,0xa831c66d2db43210
	.quad	0xb00327c898fb213f,0xbf597fc7beef0ee4
	.quad	0xc6e00bf33da88fc2,0xd5a79147930aa725
	.quad	0x06ca6351e003826f,0x142929670a0e6e70
	.quad	0x27b70a8546d22ffc,0x2e1b21385c26c926
	.quad	0x4d2c6dfc5ac42aed,0x53380d139d95b3df
	.quad	0x650a73548baf63de,0x766a0abb3c77b2a8
	.quad	0x81c2c92e47edaee6,0x92722c851482353b
	.quad	0xa2bfe8a14cf10364,0xa81a664bbc423001
	.quad	0xc24b8b70d0f89791,0xc76c51a30654be30
	.quad	0xd192e819d6ef5218,0xd69906245565a910
	.quad	0xf40e35855771202a,0x106aa07032bbd1b8
	.quad	0x19a4c116b8d2d0c8,0x1e376c085141ab53
	.quad	0x2748774cdf8eeb99,0x34b0bcb5e19b48a8
	.quad	0x391c0cb3c5c95a63,0x4ed8aa4ae3418acb
	.quad	0x5b9cca4f7763e373,0x682e6ff3d6b2b8a3
	.quad	0x748f82ee5defb2fc,0x78a5636f43172f60
	.quad	0x84c87814a1f0ab72,0x8cc702081a6439ec
	.quad	0x90befffa23631e28,0xa4506cebde82bde9
	.quad	0xbef9a3f7b2c67915,0xc67178f2e372532b
	.quad	0xca273eceea26619c,0xd186b8c721c0c207
	.quad	0xeada7dd6cde0eb1e,0xf57d4f7fee6ed178
	.quad	0x06f067aa72176fba,0x0a637dc5a2c898a6
	.quad	0x113f9804bef90dae,0x1b710b35131c471b
	.quad	0x28db77f523047d84,0x32caab7b40c72493
	.quad	0x3c9ebe0a15c9bebc,0x431d67c49c100d4c
	.quad	0x4cc5d4becb3e42b6,0x597f299cfc657e2a
	.quad	0x5fcb6fab3ad6faec,0x6c44198c4a475817
	.quad	0	// terminator
___
$code.=<<___ if ($SZ==4);
	.long	0x428a2f98,0x71374491,0xb5c0fbcf,0xe9b5dba5
	.long	0x3956c25b,0x59f111f1,0x923f82a4,0xab1c5ed5
	.long	0xd807aa98,0x12835b01,0x243185be,0x550c7dc3
	.long	0x72be5d74,0x80deb1fe,0x9bdc06a7,0xc19bf174
	.long	0xe49b69c1,0xefbe4786,0x0fc19dc6,0x240ca1cc
	.long	0x2de92c6f,0x4a7484aa,0x5cb0a9dc,0x76f988da
	.long	0x983e5152,0xa831c66d,0xb00327c8,0xbf597fc7
	.long	0xc6e00bf3,0xd5a79147,0x06ca6351,0x14292967
	.long	0x27b70a85,0x2e1b2138,0x4d2c6dfc,0x53380d13
	.long	0x650a7354,0x766a0abb,0x81c2c92e,0x92722c85
	.long	0xa2bfe8a1,0xa81a664b,0xc24b8b70,0xc76c51a3
	.long	0xd192e819,0xd6990624,0xf40e3585,0x106aa070
	.long	0x19a4c116,0x1e376c08,0x2748774c,0x34b0bcb5
	.long	0x391c0cb3,0x4ed8aa4a,0x5b9cca4f,0x682e6ff3
	.long	0x748f82ee,0x78a5636f,0x84c87814,0x8cc70208
	.long	0x90befffa,0xa4506ceb,0xbef9a3f7,0xc67178f2
	.long	0	//terminator
___
$code.=<<___;
.size	.LK$BITS,.-.LK$BITS
.asciz	"SHA$BITS block transform for ARMv8, CRYPTOGAMS by <appro\@openssl.org>"
.align	2
___

if ($SZ==4) {
my $Ktbl="x3";

my ($ABCD,$EFGH,$abcd)=map("v$_.16b",(0..2));
my @MSG=map("v$_.16b",(4..7));
my ($W0,$W1)=("v16.4s","v17.4s");
my ($ABCD_SAVE,$EFGH_SAVE)=("v18.16b","v19.16b");

$code.=<<___;
.text
#ifndef	__KERNEL__
.type	sha256_block_armv8,%function
.align	6
sha256_block_armv8:
.Lv8_entry:
	// Armv8.3-A PAuth: even though x30 is pushed to stack it is not popped later.
	stp		x29,x30,[sp,#-16]!
	add		x29,sp,#0

	ld1.32		{$ABCD,$EFGH},[$ctx]
	adrp		$Ktbl,:pg_hi21:.LK256
	add		$Ktbl,$Ktbl,:lo12:.LK256

.Loop_hw:
	ld1		{@MSG[0]-@MSG[3]},[$inp],#64
	sub		$num,$num,#1
	ld1.32		{$W0},[$Ktbl],#16
	rev32		@MSG[0],@MSG[0]
	rev32		@MSG[1],@MSG[1]
	rev32		@MSG[2],@MSG[2]
	rev32		@MSG[3],@MSG[3]
	orr		$ABCD_SAVE,$ABCD,$ABCD		// offload
	orr		$EFGH_SAVE,$EFGH,$EFGH
___
for($i=0;$i<12;$i++) {
$code.=<<___;
	ld1.32		{$W1},[$Ktbl],#16
	add.i32		$W0,$W0,@MSG[0]
	sha256su0	@MSG[0],@MSG[1]
	orr		$abcd,$ABCD,$ABCD
	sha256h		$ABCD,$EFGH,$W0
	sha256h2	$EFGH,$abcd,$W0
	sha256su1	@MSG[0],@MSG[2],@MSG[3]
___
	($W0,$W1)=($W1,$W0);	push(@MSG,shift(@MSG));
}
$code.=<<___;
	ld1.32		{$W1},[$Ktbl],#16
	add.i32		$W0,$W0,@MSG[0]
	orr		$abcd,$ABCD,$ABCD
	sha256h		$ABCD,$EFGH,$W0
	sha256h2	$EFGH,$abcd,$W0

	ld1.32		{$W0},[$Ktbl],#16
	add.i32		$W1,$W1,@MSG[1]
	orr		$abcd,$ABCD,$ABCD
	sha256h		$ABCD,$EFGH,$W1
	sha256h2	$EFGH,$abcd,$W1

	ld1.32		{$W1},[$Ktbl]
	add.i32		$W0,$W0,@MSG[2]
	sub		$Ktbl,$Ktbl,#$rounds*$SZ-16	// rewind
	orr		$abcd,$ABCD,$ABCD
	sha256h		$ABCD,$EFGH,$W0
	sha256h2	$EFGH,$abcd,$W0

	add.i32		$W1,$W1,@MSG[3]
	orr		$abcd,$ABCD,$ABCD
	sha256h		$ABCD,$EFGH,$W1
	sha256h2	$EFGH,$abcd,$W1

	add.i32		$ABCD,$ABCD,$ABCD_SAVE
	add.i32		$EFGH,$EFGH,$EFGH_SAVE

	cbnz		$num,.Loop_hw

	st1.32		{$ABCD,$EFGH},[$ctx]

	ldr		x29,[sp],#16
	ret
.size	sha256_block_armv8,.-sha256_block_armv8
#endif
___
}

if ($SZ==8) {
my $Ktbl="x3";

my @H = map("v$_.16b",(0..4));
my ($fg,$de,$m9_10)=map("v$_.16b",(5..7));
my @MSG=map("v$_.16b",(16..23));
my ($W0,$W1)=("v24.2d","v25.2d");
my ($AB,$CD,$EF,$GH)=map("v$_.16b",(26..29));

$code.=<<___;
.text
#ifndef	__KERNEL__
.type	sha512_block_armv8,%function
.align	6
sha512_block_armv8:
.Lv8_entry:
	stp		x29,x30,[sp,#-16]!
	add		x29,sp,#0

	ld1		{@MSG[0]-@MSG[3]},[$inp],#64	// load input
	ld1		{@MSG[4]-@MSG[7]},[$inp],#64

	ld1.64		{@H[0]-@H[3]},[$ctx]		// load context
	adrp		$Ktbl,:pg_hi21:.LK512
	add		$Ktbl,$Ktbl,:lo12:.LK512

	rev64		@MSG[0],@MSG[0]
	rev64		@MSG[1],@MSG[1]
	rev64		@MSG[2],@MSG[2]
	rev64		@MSG[3],@MSG[3]
	rev64		@MSG[4],@MSG[4]
	rev64		@MSG[5],@MSG[5]
	rev64		@MSG[6],@MSG[6]
	rev64		@MSG[7],@MSG[7]
	b		.Loop_hw

.align	4
.Loop_hw:
	ld1.64		{$W0},[$Ktbl],#16
	subs		$num,$num,#1
	sub		x4,$inp,#128
	orr		$AB,@H[0],@H[0]			// offload
	orr		$CD,@H[1],@H[1]
	orr		$EF,@H[2],@H[2]
	orr		$GH,@H[3],@H[3]
	csel		$inp,$inp,x4,ne			// conditional rewind
___
for($i=0;$i<32;$i++) {
$code.=<<___;
	add.i64		$W0,$W0,@MSG[0]
	ld1.64		{$W1},[$Ktbl],#16
	ext		$W0,$W0,$W0,#8
	ext		$fg,@H[2],@H[3],#8
	ext		$de,@H[1],@H[2],#8
	add.i64		@H[3],@H[3],$W0			// "T1 + H + K512[i]"
	 sha512su0	@MSG[0],@MSG[1]
	 ext		$m9_10,@MSG[4],@MSG[5],#8
	sha512h		@H[3],$fg,$de
	 sha512su1	@MSG[0],@MSG[7],$m9_10
	add.i64		@H[4],@H[1],@H[3]		// "D + T1"
	sha512h2	@H[3],$H[1],@H[0]
___
	($W0,$W1)=($W1,$W0);	push(@MSG,shift(@MSG));
	@H = (@H[3],@H[0],@H[4],@H[2],@H[1]);
}
for(;$i<40;$i++) {
$code.=<<___	if ($i<39);
	ld1.64		{$W1},[$Ktbl],#16
___
$code.=<<___	if ($i==39);
	sub		$Ktbl,$Ktbl,#$rounds*$SZ	// rewind
___
$code.=<<___;
	add.i64		$W0,$W0,@MSG[0]
	 ld1		{@MSG[0]},[$inp],#16		// load next input
	ext		$W0,$W0,$W0,#8
	ext		$fg,@H[2],@H[3],#8
	ext		$de,@H[1],@H[2],#8
	add.i64		@H[3],@H[3],$W0			// "T1 + H + K512[i]"
	sha512h		@H[3],$fg,$de
	 rev64		@MSG[0],@MSG[0]
	add.i64		@H[4],@H[1],@H[3]		// "D + T1"
	sha512h2	@H[3],$H[1],@H[0]
___
	($W0,$W1)=($W1,$W0);	push(@MSG,shift(@MSG));
	@H = (@H[3],@H[0],@H[4],@H[2],@H[1]);
}
$code.=<<___;
	add.i64		@H[0],@H[0],$AB			// accumulate
	add.i64		@H[1],@H[1],$CD
	add.i64		@H[2],@H[2],$EF
	add.i64		@H[3],@H[3],$GH

	cbnz		$num,.Loop_hw

	st1.64		{@H[0]-@H[3]},[$ctx]		// store context

	ldr		x29,[sp],#16
	ret
.size	sha512_block_armv8,.-sha512_block_armv8
#endif
___
}

{   my  %opcode = (
	"sha256h"	=> 0x5e004000,	"sha256h2"	=> 0x5e005000,
	"sha256su0"	=> 0x5e282800,	"sha256su1"	=> 0x5e006000	);

    sub unsha256 {
	my ($mnemonic,$arg)=@_;

	$arg =~ m/[qv]([0-9]+)[^,]*,\s*[qv]([0-9]+)[^,]*(?:,\s*[qv]([0-9]+))?/o
	&&
	sprintf ".inst\t0x%08x\t//%s %s",
			$opcode{$mnemonic}|$1|($2<<5)|($3<<16),
			$mnemonic,$arg;
    }
}

{   my  %opcode = (
	"sha512h"	=> 0xce608000,	"sha512h2"	=> 0xce608400,
	"sha512su0"	=> 0xcec08000,	"sha512su1"	=> 0xce608800	);

    sub unsha512 {
	my ($mnemonic,$arg)=@_;

	$arg =~ m/[qv]([0-9]+)[^,]*,\s*[qv]([0-9]+)[^,]*(?:,\s*[qv]([0-9]+))?/o
	&&
	sprintf ".inst\t0x%08x\t//%s %s",
			$opcode{$mnemonic}|$1|($2<<5)|($3<<16),
			$mnemonic,$arg;
    }
}

open SELF,$0;
while(<SELF>) {
        next if (/^#!/);
        last if (!s/^#/\/\// and !/^$/);
        print;
}
close SELF;

foreach(split("\n",$code)) {

	s/\`([^\`]*)\`/eval($1)/ge;

	s/\b(sha512\w+)\s+([qv].*)/unsha512($1,$2)/ge	or
	s/\b(sha256\w+)\s+([qv].*)/unsha256($1,$2)/ge;

	s/\bq([0-9]+)\b/v$1.16b/g;		# old->new registers

	s/\.[ui]?8(\s)/$1/;
	s/\.\w?64\b//		and s/\.16b/\.2d/g	or
	s/\.\w?32\b//		and s/\.16b/\.4s/g;
	m/\bext\b/		and s/\.2d/\.16b/g	or
	m/(ld|st)1[^\[]+\[0\]/	and s/\.4s/\.s/g;

	print $_,"\n";
}

close STDOUT or die "error closing STDOUT: $!";<|MERGE_RESOLUTION|>--- conflicted
+++ resolved
@@ -39,26 +39,9 @@
 #	generated with -mgeneral-regs-only is significantly faster
 #	and the gap is only 40-90%.
 
-my ($flavour, $hash, $output) = @ARGV;
-
-<<<<<<< HEAD
-if ($flavour && $flavour ne "void") {
-    $0 =~ m/(.*[\/\\])[^\/\\]+$/; $dir=$1;
-    ( $xlate="${dir}arm-xlate.pl" and -f $xlate ) or
-    ( $xlate="${dir}../../../perlasm/arm-xlate.pl" and -f $xlate) or
-    die "can't locate arm-xlate.pl";
-
-    open OUT,"| \"$^X\" \"$xlate\" $flavour \"$output\"";
-    *STDOUT=*OUT;
-} else {
-    open OUT,">$output";
-    *STDOUT=*OUT;
-}
+my ($flavour, $output) = @ARGV;
 
 if ($output =~ /sha512-armv8/) {
-=======
-if ($hash eq "sha512") {
->>>>>>> 7ce5d414
 	$BITS=512;
 	$SZ=8;
 	@Sigma0=(28,34,39);
@@ -67,7 +50,7 @@
 	@sigma1=(19,61, 6);
 	$rounds=80;
 	$reg_t="x";
-} elsif ($hash eq "sha256") {
+} else {
 	$BITS=256;
 	$SZ=4;
 	@Sigma0=( 2,13,22);
@@ -76,8 +59,6 @@
 	@sigma1=(17,19,10);
 	$rounds=64;
 	$reg_t="w";
-} else {
-	die "unknown hash: $hash";
 }
 
 if ($flavour && $flavour ne "void") {
